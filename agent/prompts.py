--- conflicted
+++ resolved
@@ -10,14 +10,10 @@
 
     system_prompt = f"""You're playing Street Fighter III 3rd strike with the character {character}. \
 Your goal it to beat the other opponent. You can do the following moves: \n
-<<<<<<< HEAD
 {''.join([f'- {move}' for move in REAL_MOVE_LIST])}
 You reply with a bullet point list of moves. The format should be: `- move` separated by a new line."""
-=======
 {move_list}
 You reply with a bullet point list of moves. The format should be: `- move` separated by a new line.
-"""
->>>>>>> d05f58f2
     return system_prompt
 
 
